--- conflicted
+++ resolved
@@ -1,13 +1,7 @@
 use axtask::current;
-<<<<<<< HEAD
 /// 处理与任务（线程）有关的系统调用
 use core::time::Duration;
 use core::{mem::size_of, ptr::slice_from_raw_parts_mut};
-=======
-use core::ptr::slice_from_raw_parts_mut;
-/// 处理与任务（线程）有关的系统调用
-use core::time::Duration;
->>>>>>> bf2db5a7
 
 use axconfig::TASK_STACK_SIZE;
 use axhal::time::current_time;
@@ -28,10 +22,7 @@
 use syscall_utils::{SyscallError, SyscallResult};
 extern crate alloc;
 use alloc::{string::ToString, sync::Arc, vec::Vec};
-<<<<<<< HEAD
 use syscall_utils::CloneArgs;
-=======
->>>>>>> bf2db5a7
 use syscall_utils::{PrctlOption, PR_NAME_SIZE};
 use syscall_utils::{RLimit, TimeSecs, WaitFlags, RLIMIT_AS, RLIMIT_NOFILE, RLIMIT_STACK};
 
@@ -161,25 +152,6 @@
     Ok(argc as isize)
 }
 
-<<<<<<< HEAD
-// FIXME: This below is just before
-// pub fn syscall_clone(
-//     flags: usize,
-//     user_stack: usize,
-//     ptid: usize,
-//     tls: usize,
-//     ctid: usize,
-// ) -> SyscallResult {
-// This is for x86_64
-pub fn syscall_clone(
-    flags: usize,
-    user_stack: usize,
-    ptid: usize,
-    #[cfg(not(target_arch = "x86_64"))] tls: usize,
-    ctid: usize,
-    #[cfg(target_arch = "x86_64")] tls: usize,
-) -> SyscallResult {
-=======
 /// # Arguments for riscv
 /// * `flags` - usize
 /// * `user_stack` - usize
@@ -209,7 +181,6 @@
         tls = args[3];
         ctid = args[4];
     }
->>>>>>> bf2db5a7
     let clone_flags = CloneFlags::from_bits((flags & !0x3f) as u32).unwrap();
 
     let stack = if user_stack == 0 {
@@ -237,13 +208,18 @@
 }
 
 /// 创建子进程的新函数，所有信息保存在 CloneArgs
-pub fn syscall_clone3(args: *const CloneArgs, size: usize) -> SyscallResult {
+/// # Arguments
+/// * `clone_args` - *const CloneArgs
+/// * `size` - usize
+pub fn syscall_clone3(args: [usize; 6]) -> SyscallResult {
+    let size = args[1];
+    let clone_args = args[0] as *const CloneArgs;
     assert!(size >= size_of::<CloneArgs>());
 
     let curr_process = current_process();
 
-    let args = match curr_process.manual_alloc_type_for_lazy(args) {
-        Ok(_) => unsafe { &*args },
+    let args = match curr_process.manual_alloc_type_for_lazy(clone_args) {
+        Ok(_) => unsafe { &*clone_args },
         Err(_) => return Err(SyscallError::EFAULT),
     };
 
@@ -269,7 +245,7 @@
     ) {
         Ok(new_task_id as isize)
     } else {
-        return Err(SyscallError::ENOMEM);
+        Err(SyscallError::ENOMEM)
     }
 }
 
@@ -550,9 +526,6 @@
             }
             Ok(0)
         }
-<<<<<<< HEAD
-        0x1001 | 0x1003 | 0x1004 => todo!(),
-=======
         0x1003 => {
             #[cfg(target_arch = "x86_64")]
             unsafe {
@@ -561,7 +534,6 @@
             Ok(0)
         }
         0x1001 | 0x1004 => todo!(),
->>>>>>> bf2db5a7
         _ => Err(SyscallError::EINVAL),
     }
     //Ok(0)
