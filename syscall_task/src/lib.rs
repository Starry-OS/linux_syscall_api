//! 提供和 task 模块相关的 syscall
#![cfg_attr(all(not(test), not(doc)), no_std)]

mod task_syscall_id;
<<<<<<< HEAD
#[cfg(feature = "signal")]
use axsignal::action::SigAction;
use syscall_utils::{
    CloneArgs, ITimerVal, RLimit, SysInfo, SyscallError, SyscallResult, TimeSecs, TimeVal, UtsName, WaitFlags, TMS,
};
pub use task_syscall_id::TaskSyscallId::{self, *};
=======
>>>>>>> bf2db5a7

use syscall_utils::SyscallResult;
pub use task_syscall_id::TaskSyscallId::{self, *};

mod imp;

pub use imp::*;

/// 进行 syscall 的分发
pub fn task_syscall(syscall_id: task_syscall_id::TaskSyscallId, args: [usize; 6]) -> SyscallResult {
    match syscall_id {
<<<<<<< HEAD
        EXIT => syscall_exit(args[0] as i32),
        EXECVE => syscall_exec(
            args[0] as *const u8,
            args[1] as *const usize,
            args[2] as *const usize,
        ),
        CLONE => syscall_clone(args[0], args[1], args[2], args[3], args[4]),
        CLONE3 => syscall_clone3(args[0] as *const CloneArgs, args[1]),
        NANO_SLEEP => syscall_sleep(args[0] as *const TimeSecs, args[1] as *mut TimeSecs),
=======
        EXIT => syscall_exit(args),
        EXECVE => syscall_exec(args),
        CLONE => syscall_clone(args),
        VFORK => syscall_vfork(),
        NANO_SLEEP => syscall_sleep(args),
>>>>>>> bf2db5a7
        SCHED_YIELD => syscall_yield(),
        TIMES => syscall_time(args),
        UNAME => syscall_uname(args),
        GETTIMEOFDAY => syscall_get_time_of_day(args),
        GETPID => syscall_getpid(),
        GETPPID => syscall_getppid(),
        WAIT4 => syscall_wait4(args),
        GETRANDOM => syscall_getrandom(args),
        #[cfg(feature = "signal")]
        SIGSUSPEND => syscall_sigsuspend(args),
        #[cfg(feature = "signal")]
        SIGACTION => syscall_sigaction(args),
        #[cfg(feature = "signal")]
        KILL => syscall_kill(args),
        #[cfg(feature = "signal")]
        TKILL => syscall_tkill(args),
        #[cfg(feature = "signal")]
<<<<<<< HEAD
        TGKILL => syscall_tkill(args[1] as isize, args[2] as isize),
        #[cfg(feature = "signal")]
        SIGPROCMASK => syscall_sigprocmask(
            syscall_utils::SigMaskFlag::from(args[0]),
            args[1] as *const usize,
            args[2] as *mut usize,
            args[3],
        ),
=======
        SIGPROCMASK => syscall_sigprocmask(args),
>>>>>>> bf2db5a7
        #[cfg(feature = "signal")]
        SIGRETURN => syscall_sigreturn(),
        EXIT_GROUP => syscall_exit(args),
        SET_TID_ADDRESS => syscall_set_tid_address(args),
        PRLIMIT64 => syscall_prlimit64(args),
        CLOCK_GET_TIME => syscall_clock_get_time(args),
        GETUID => syscall_getuid(),
        GETEUID => syscall_geteuid(),
        GETGID => syscall_getgid(),
        GETEGID => syscall_getegid(),
        GETTID => syscall_gettid(),
        #[cfg(feature = "futex")]
        FUTEX => syscall_futex(args),
        #[cfg(feature = "futex")]
        SET_ROBUST_LIST => syscall_set_robust_list(args),
        #[cfg(feature = "futex")]
        GET_ROBUST_LIST => syscall_get_robust_list(args),
        SYSINFO => syscall_sysinfo(args),
        SETITIMER => syscall_settimer(args),
        GETTIMER => syscall_gettimer(args),
        SETSID => syscall_setsid(),
        GETRUSAGE => syscall_getrusage(args),
        UMASK => syscall_umask(args),
        // 不做处理即可
        SIGTIMEDWAIT => Ok(0),
        SYSLOG => Ok(0),
<<<<<<< HEAD
=======
        PRCTL => syscall_prctl(args),
>>>>>>> bf2db5a7
        MADVICE => Ok(0),
        #[cfg(feature = "schedule")]
        SCHED_SETAFFINITY => Ok(0),
        #[cfg(feature = "schedule")]
<<<<<<< HEAD
        SCHED_GETAFFINITY => syscall_sched_getaffinity(
            args[0] as usize,
            args[1] as usize,
            args[2] as *mut usize
        ),
=======
        SCHED_GETAFFINITY => syscall_sched_getaffinity(args),
>>>>>>> bf2db5a7
        #[cfg(feature = "schedule")]
        SCHED_SETSCHEDULER => syscall_sched_setscheduler(args),
        #[cfg(feature = "schedule")]
<<<<<<< HEAD
        SCHED_GETSCHEDULER => syscall_sched_getscheduler(args[0] as usize),
        #[cfg(feature = "schedule")]
        GET_MEMPOLICY => Ok(0),
        CLOCK_GETRES => syscall_clock_getres(args[0] as usize, args[1] as *mut TimeSecs),
        CLOCK_NANOSLEEP => syscall_clock_nanosleep(
            args[0] as usize,
            args[1] as usize,
            args[2] as *const TimeSecs,
            args[3] as *mut TimeSecs,
        ),
        SOCKETPAIR => Err(SyscallError::EAFNOSUPPORT),
        // syscall below just for x86_64
        #[cfg(target_arch = "x86_64")]
        PRCTL => syscall_prctl(args[0], args[1] as *mut u8),
        #[cfg(target_arch = "x86_64")]
        VFORK => syscall_vfork(),
=======
        SCHED_GETSCHEDULER => syscall_sched_getscheduler(args),
        CLOCK_GETRES => syscall_clock_getres(args),
        CLOCK_NANOSLEEP => syscall_clock_nanosleep(args),
        // syscall below just for x86_64
>>>>>>> bf2db5a7
        #[cfg(target_arch = "x86_64")]
        ARCH_PRCTL => syscall_arch_prctl(args),
        #[cfg(target_arch = "x86_64")]
        FORK => syscall_fork(),
        #[cfg(target_arch = "x86_64")]
        GETPGID => syscall_getpgid(),
        #[cfg(target_arch = "x86_64")]
        SETPGID => syscall_setpgid(),
        #[cfg(target_arch = "x86_64")]
        ALARM => Ok(0),
        #[cfg(target_arch = "x86_64")]
        RSEQ => Ok(0),
        #[allow(unused)]
        _ => {
            panic!("Invalid Syscall Id: {:?}!", syscall_id);
            // return -1;
            // exit(-1)
        }
    }
}<|MERGE_RESOLUTION|>--- conflicted
+++ resolved
@@ -2,15 +2,6 @@
 #![cfg_attr(all(not(test), not(doc)), no_std)]
 
 mod task_syscall_id;
-<<<<<<< HEAD
-#[cfg(feature = "signal")]
-use axsignal::action::SigAction;
-use syscall_utils::{
-    CloneArgs, ITimerVal, RLimit, SysInfo, SyscallError, SyscallResult, TimeSecs, TimeVal, UtsName, WaitFlags, TMS,
-};
-pub use task_syscall_id::TaskSyscallId::{self, *};
-=======
->>>>>>> bf2db5a7
 
 use syscall_utils::SyscallResult;
 pub use task_syscall_id::TaskSyscallId::{self, *};
@@ -22,23 +13,11 @@
 /// 进行 syscall 的分发
 pub fn task_syscall(syscall_id: task_syscall_id::TaskSyscallId, args: [usize; 6]) -> SyscallResult {
     match syscall_id {
-<<<<<<< HEAD
-        EXIT => syscall_exit(args[0] as i32),
-        EXECVE => syscall_exec(
-            args[0] as *const u8,
-            args[1] as *const usize,
-            args[2] as *const usize,
-        ),
-        CLONE => syscall_clone(args[0], args[1], args[2], args[3], args[4]),
-        CLONE3 => syscall_clone3(args[0] as *const CloneArgs, args[1]),
-        NANO_SLEEP => syscall_sleep(args[0] as *const TimeSecs, args[1] as *mut TimeSecs),
-=======
         EXIT => syscall_exit(args),
         EXECVE => syscall_exec(args),
         CLONE => syscall_clone(args),
-        VFORK => syscall_vfork(),
+        CLONE3 => syscall_clone3(args),
         NANO_SLEEP => syscall_sleep(args),
->>>>>>> bf2db5a7
         SCHED_YIELD => syscall_yield(),
         TIMES => syscall_time(args),
         UNAME => syscall_uname(args),
@@ -56,18 +35,9 @@
         #[cfg(feature = "signal")]
         TKILL => syscall_tkill(args),
         #[cfg(feature = "signal")]
-<<<<<<< HEAD
-        TGKILL => syscall_tkill(args[1] as isize, args[2] as isize),
+        TGKILL => syscall_tkill(args),
         #[cfg(feature = "signal")]
-        SIGPROCMASK => syscall_sigprocmask(
-            syscall_utils::SigMaskFlag::from(args[0]),
-            args[1] as *const usize,
-            args[2] as *mut usize,
-            args[3],
-        ),
-=======
         SIGPROCMASK => syscall_sigprocmask(args),
->>>>>>> bf2db5a7
         #[cfg(feature = "signal")]
         SIGRETURN => syscall_sigreturn(),
         EXIT_GROUP => syscall_exit(args),
@@ -94,49 +64,24 @@
         // 不做处理即可
         SIGTIMEDWAIT => Ok(0),
         SYSLOG => Ok(0),
-<<<<<<< HEAD
-=======
-        PRCTL => syscall_prctl(args),
->>>>>>> bf2db5a7
         MADVICE => Ok(0),
         #[cfg(feature = "schedule")]
         SCHED_SETAFFINITY => Ok(0),
         #[cfg(feature = "schedule")]
-<<<<<<< HEAD
-        SCHED_GETAFFINITY => syscall_sched_getaffinity(
-            args[0] as usize,
-            args[1] as usize,
-            args[2] as *mut usize
-        ),
-=======
         SCHED_GETAFFINITY => syscall_sched_getaffinity(args),
->>>>>>> bf2db5a7
         #[cfg(feature = "schedule")]
         SCHED_SETSCHEDULER => syscall_sched_setscheduler(args),
         #[cfg(feature = "schedule")]
-<<<<<<< HEAD
-        SCHED_GETSCHEDULER => syscall_sched_getscheduler(args[0] as usize),
+        SCHED_GETSCHEDULER => syscall_sched_getscheduler(args),
         #[cfg(feature = "schedule")]
         GET_MEMPOLICY => Ok(0),
-        CLOCK_GETRES => syscall_clock_getres(args[0] as usize, args[1] as *mut TimeSecs),
-        CLOCK_NANOSLEEP => syscall_clock_nanosleep(
-            args[0] as usize,
-            args[1] as usize,
-            args[2] as *const TimeSecs,
-            args[3] as *mut TimeSecs,
-        ),
-        SOCKETPAIR => Err(SyscallError::EAFNOSUPPORT),
-        // syscall below just for x86_64
-        #[cfg(target_arch = "x86_64")]
-        PRCTL => syscall_prctl(args[0], args[1] as *mut u8),
-        #[cfg(target_arch = "x86_64")]
-        VFORK => syscall_vfork(),
-=======
-        SCHED_GETSCHEDULER => syscall_sched_getscheduler(args),
         CLOCK_GETRES => syscall_clock_getres(args),
         CLOCK_NANOSLEEP => syscall_clock_nanosleep(args),
         // syscall below just for x86_64
->>>>>>> bf2db5a7
+        #[cfg(target_arch = "x86_64")]
+        PRCTL => syscall_prctl(args),
+        #[cfg(target_arch = "x86_64")]
+        VFORK => syscall_vfork(),
         #[cfg(target_arch = "x86_64")]
         ARCH_PRCTL => syscall_arch_prctl(args),
         #[cfg(target_arch = "x86_64")]
