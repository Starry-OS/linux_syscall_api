--- conflicted
+++ resolved
@@ -13,20 +13,9 @@
 /// 进行 syscall 的分发
 pub fn task_syscall(syscall_id: task_syscall_id::TaskSyscallId, args: [usize; 6]) -> SyscallResult {
     match syscall_id {
-<<<<<<< HEAD
-        EXIT => syscall_exit(args[0] as i32),
-        EXECVE => syscall_exec(
-            args[0] as *const u8,
-            args[1] as *const usize,
-            args[2] as *const usize,
-        ),
-        CLONE => syscall_clone(args[0], args[1], args[2], args[3], args[4]),
-        #[cfg(target_arch = "x86_64")]
-=======
         EXIT => syscall_exit(args),
         EXECVE => syscall_exec(args),
         CLONE => syscall_clone(args),
->>>>>>> 58b58ba6
         VFORK => syscall_vfork(),
         NANO_SLEEP => syscall_sleep(args),
         SCHED_YIELD => syscall_yield(),
@@ -87,11 +76,7 @@
         CLOCK_NANOSLEEP => syscall_clock_nanosleep(args),
         // syscall below just for x86_64
         #[cfg(target_arch = "x86_64")]
-<<<<<<< HEAD
-        ARCH_PRCTL => syscall_arch_prctl(args[0], args[1] as *mut usize),
-=======
         ARCH_PRCTL => syscall_arch_prctl(args),
->>>>>>> 58b58ba6
         #[cfg(target_arch = "x86_64")]
         FORK => syscall_fork(),
         #[cfg(target_arch = "x86_64")]
