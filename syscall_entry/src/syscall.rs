--- conflicted
+++ resolved
@@ -5,16 +5,6 @@
 pub fn syscall(syscall_id: usize, args: [usize; 6]) -> isize {
     #[cfg(feature = "futex")]
     syscall_task::check_dead_wait();
-<<<<<<< HEAD
-
-    let ans = loop {
-        #[cfg(feature = "syscall_net")]
-        {
-            if let Ok(net_syscall_id) = syscall_net::NetSyscallId::try_from(syscall_id) {
-                error!("[syscall] id = {:#?}, args = {:?}, entry", net_syscall_id, args);
-                break syscall_net::net_syscall(net_syscall_id, args);
-            }
-=======
     #[allow(unused_mut)]
     let mut ans: Option<SyscallResult> = None;
     #[cfg(feature = "syscall_net")]
@@ -25,7 +15,6 @@
                 net_syscall_id, args
             );
             ans = Some(syscall_net::net_syscall(net_syscall_id, args));
->>>>>>> bf2db5a7
         }
     }
 
@@ -60,19 +49,11 @@
             );
             ans = Some(syscall_task::task_syscall(task_syscall_id, args));
         }
-<<<<<<< HEAD
-
-        panic!("unknown syscall id: {}, args = {:?}", syscall_id, args);
-    };
-
-    let ans = deal_result(ans);
-=======
     }
     if ans.is_none() {
         panic!("unknown syscall id: {}", syscall_id);
     }
     let ans = deal_result(ans.unwrap());
->>>>>>> bf2db5a7
     if syscall_id != 96 && syscall_id != 98 {
         info!(
             "[syscall] id = {}, args = {:?}, return {}",
