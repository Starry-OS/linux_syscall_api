--- conflicted
+++ resolved
@@ -40,11 +40,7 @@
             }
         }
 
-<<<<<<< HEAD
         panic!("unknown syscall id: {}", syscall_id);
-=======
-        // panic!("unknown syscall id: {} td: {}", syscall_id, current_task().id().as_u64());
->>>>>>> dc1c1fb7
     };
 
     let ans = deal_result(ans);
