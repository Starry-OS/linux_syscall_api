extern crate alloc;
use alloc::boxed::Box;
use alloc::format;
use alloc::string::{String, ToString};
use alloc::sync::Arc;
use alloc::vec::Vec;
use axhal::arch::{flush_tlb, write_page_table_root};
use axhal::KERNEL_PROCESS_ID;
use axlog::info;
use axprocess::link::{create_link, FilePath};
use axprocess::{wait_pid, yield_now_task, PID2PC};
use axruntime::KERNEL_PAGE_TABLE;
use axtask::{TaskId, EXITED_TASKS};
use lazy_init::LazyInit;
use spinlock::SpinNoIrq;
use syscall_utils::{init_current_dir, new_file, FileFlags};

/// 初赛测例
#[allow(dead_code)]
const JUNIOR_TESTCASES: &[&str] = &[
    "brk",
    "chdir",
    "clone",
    "close",
    "dup",
    "dup2",
    "execve",
    "exit",
    "fork",
    "fstat",
    "getcwd",
    "getdents",
    "getpid",
    "getppid",
    "gettimeofday",
    "mkdir_",
    "mmap",
    "mount",
    "munmap",
    "open",
    "openat",
    "pipe",
    "read",
    "sleep",
    "times",
    "umount",
    "uname",
    "unlink",
    "wait",
    "waitpid",
    "write",
    "yield",
];

/// libc静态测例
pub const LIBC_STATIC_TESTCASES: &[&str] = &[
    "./runtest.exe -w entry-static.exe argv",
    "./runtest.exe -w entry-static.exe basename",
    "./runtest.exe -w entry-static.exe clocale_mbfuncs",
    "./runtest.exe -w entry-static.exe clock_gettime",
    "./runtest.exe -w entry-static.exe crypt",
    "./runtest.exe -w entry-static.exe dirname",
    "./runtest.exe -w entry-static.exe env",
    "./runtest.exe -w entry-static.exe fdopen",
    "./runtest.exe -w entry-static.exe fnmatch",
    "./runtest.exe -w entry-static.exe fscanf",
    "./runtest.exe -w entry-static.exe fwscanf",
    "./runtest.exe -w entry-static.exe iconv_open",
    "./runtest.exe -w entry-static.exe inet_pton",
    "./runtest.exe -w entry-static.exe mbc",
    "./runtest.exe -w entry-static.exe memstream",
    "./runtest.exe -w entry-static.exe pthread_cancel_points",
    "./runtest.exe -w entry-static.exe pthread_cancel",
    "./runtest.exe -w entry-static.exe pthread_cond",
    "./runtest.exe -w entry-static.exe pthread_tsd",
    "./runtest.exe -w entry-static.exe qsort",
    "./runtest.exe -w entry-static.exe random",
    "./runtest.exe -w entry-static.exe search_hsearch",
    "./runtest.exe -w entry-static.exe search_insque",
    "./runtest.exe -w entry-static.exe search_lsearch",
    "./runtest.exe -w entry-static.exe search_tsearch",
    "./runtest.exe -w entry-static.exe setjmp",
    "./runtest.exe -w entry-static.exe snprintf",
    "./runtest.exe -w entry-static.exe socket",
    "./runtest.exe -w entry-static.exe sscanf",
    "./runtest.exe -w entry-static.exe sscanf_long",
    "./runtest.exe -w entry-static.exe stat",
    "./runtest.exe -w entry-static.exe strftime",
    "./runtest.exe -w entry-static.exe string",
    "./runtest.exe -w entry-static.exe string_memcpy",
    "./runtest.exe -w entry-static.exe string_memmem",
    "./runtest.exe -w entry-static.exe string_memset",
    "./runtest.exe -w entry-static.exe string_strchr",
    "./runtest.exe -w entry-static.exe string_strcspn",
    "./runtest.exe -w entry-static.exe string_strstr",
    "./runtest.exe -w entry-static.exe strptime",
    "./runtest.exe -w entry-static.exe strtod",
    "./runtest.exe -w entry-static.exe strtod_simple",
    "./runtest.exe -w entry-static.exe strtof",
    "./runtest.exe -w entry-static.exe strtol",
    "./runtest.exe -w entry-static.exe strtold",
    "./runtest.exe -w entry-static.exe swprintf",
    "./runtest.exe -w entry-static.exe tgmath",
    "./runtest.exe -w entry-static.exe time",
    "./runtest.exe -w entry-static.exe tls_align",
    "./runtest.exe -w entry-static.exe udiv",
    "./runtest.exe -w entry-static.exe ungetc",
    "./runtest.exe -w entry-static.exe utime",
    "./runtest.exe -w entry-static.exe wcsstr",
    "./runtest.exe -w entry-static.exe wcstol",
    "./runtest.exe -w entry-static.exe pleval",
    "./runtest.exe -w entry-static.exe daemon_failure",
    "./runtest.exe -w entry-static.exe dn_expand_empty",
    "./runtest.exe -w entry-static.exe dn_expand_ptr_0",
    "./runtest.exe -w entry-static.exe fflush_exit",
    "./runtest.exe -w entry-static.exe fgets_eof",
    "./runtest.exe -w entry-static.exe fgetwc_buffering",
    "./runtest.exe -w entry-static.exe fpclassify_invalid_ld80",
    "./runtest.exe -w entry-static.exe ftello_unflushed_append",
    "./runtest.exe -w entry-static.exe getpwnam_r_crash",
    "./runtest.exe -w entry-static.exe getpwnam_r_errno",
    "./runtest.exe -w entry-static.exe iconv_roundtrips",
    "./runtest.exe -w entry-static.exe inet_ntop_v4mapped",
    "./runtest.exe -w entry-static.exe inet_pton_empty_last_field",
    "./runtest.exe -w entry-static.exe iswspace_null",
    "./runtest.exe -w entry-static.exe lrand48_signextend",
    "./runtest.exe -w entry-static.exe lseek_large",
    "./runtest.exe -w entry-static.exe malloc_0",
    "./runtest.exe -w entry-static.exe mbsrtowcs_overflow",
    "./runtest.exe -w entry-static.exe memmem_oob_read",
    "./runtest.exe -w entry-static.exe memmem_oob",
    "./runtest.exe -w entry-static.exe mkdtemp_failure",
    "./runtest.exe -w entry-static.exe mkstemp_failure",
    "./runtest.exe -w entry-static.exe printf_1e9_oob",
    "./runtest.exe -w entry-static.exe printf_fmt_g_round",
    "./runtest.exe -w entry-static.exe printf_fmt_g_zeros",
    "./runtest.exe -w entry-static.exe printf_fmt_n",
    "./runtest.exe -w entry-static.exe pthread_robust_detach",
    "./runtest.exe -w entry-static.exe pthread_cancel_sem_wait",
    "./runtest.exe -w entry-static.exe pthread_cond_smasher",
    "./runtest.exe -w entry-static.exe pthread_condattr_setclock",
    "./runtest.exe -w entry-static.exe pthread_exit_cancel",
    "./runtest.exe -w entry-static.exe pthread_once_deadlock",
    "./runtest.exe -w entry-static.exe pthread_rwlock_ebusy",    
    "./runtest.exe -w entry-static.exe putenv_doublefree",
    "./runtest.exe -w entry-static.exe regex_backref_0",
    "./runtest.exe -w entry-static.exe regex_bracket_icase",
    "./runtest.exe -w entry-static.exe regex_ere_backref",
    "./runtest.exe -w entry-static.exe regex_escaped_high_byte",
    "./runtest.exe -w entry-static.exe regex_negated_range",
    "./runtest.exe -w entry-static.exe regexec_nosub",
    "./runtest.exe -w entry-static.exe rewind_clear_error",
    "./runtest.exe -w entry-static.exe rlimit_open_files",
    "./runtest.exe -w entry-static.exe scanf_bytes_consumed",
    "./runtest.exe -w entry-static.exe scanf_match_literal_eof",
    "./runtest.exe -w entry-static.exe scanf_nullbyte_char",
    "./runtest.exe -w entry-static.exe setvbuf_unget",
    "./runtest.exe -w entry-static.exe sigprocmask_internal",
    "./runtest.exe -w entry-static.exe sscanf_eof",
    "./runtest.exe -w entry-static.exe statvfs",
    "./runtest.exe -w entry-static.exe strverscmp",
    "./runtest.exe -w entry-static.exe syscall_sign_extend",
    "./runtest.exe -w entry-static.exe uselocale_0",
    "./runtest.exe -w entry-static.exe wcsncpy_read_overflow",
    "./runtest.exe -w entry-static.exe wcsstr_false_negative",
];

/// 来自 libc 的动态测例
#[allow(dead_code)]
pub const LIBC_DYNAMIC_TESTCASES: &[&str] = &[
    "./runtest.exe -w entry-dynamic.exe argv.dout",
    "./runtest.exe -w entry-dynamic.exe basename.dout",
    "./runtest.exe -w entry-dynamic.exe clocale_mbfuncs.dout",
    "./runtest.exe -w entry-dynamic.exe clock_gettime.dout",
    "./runtest.exe -w entry-dynamic.exe crypt.dout",
    "./runtest.exe -w entry-dynamic.exe dirname.dout",
    "./runtest.exe -w entry-dynamic.exe dlopen.dout", // 单独存在运行时bug，放在runtest里面就是正常的
    "./runtest.exe -w entry-dynamic.exe dlopen",
    "./runtest.exe -w entry-dynamic.exe env.dout",
    "./runtest.exe -w entry-dynamic.exe fdopen.dout",
    "./runtest.exe -w entry-dynamic.exe fnmatch.dout",
    // "./runtest.exe -w entry-dynamic.exe fscanf.dout",
    "./runtest.exe -w entry-dynamic.exe fwscanf.dout",
    "./runtest.exe -w entry-dynamic.exe iconv_open.dout",
    "./runtest.exe -w entry-dynamic.exe inet_pton.dout",
    "./runtest.exe -w entry-dynamic.exe mbc.dout",
    "./runtest.exe -w entry-dynamic.exe memstream.dout",
    "./runtest.exe -w entry-dynamic.exe pthread_cancel_points.dout",
    "./runtest.exe -w entry-dynamic.exe pthread_cancel.dout",
    "./runtest.exe -w entry-dynamic.exe pthread_cond.dout",
    "./runtest.exe -w entry-dynamic.exe pthread_tsd.dout",
    "./runtest.exe -w entry-dynamic.exe qsort.dout",
    "./runtest.exe -w entry-dynamic.exe random.dout",
    "./runtest.exe -w entry-dynamic.exe search_hsearch.dout",
    "./runtest.exe -w entry-dynamic.exe search_insque.dout",
    "./runtest.exe -w entry-dynamic.exe search_lsearch.dout",
    "./runtest.exe -w entry-dynamic.exe search_tsearch.dout",
    "./runtest.exe -w entry-dynamic.exe sem_init.dout",
    "./runtest.exe -w entry-dynamic.exe setjmp.dout",
    "./runtest.exe -w entry-dynamic.exe snprintf.dout",
    "./runtest.exe -w entry-dynamic.exe socket",
    "./runtest.exe -w entry-dynamic.exe sscanf.dout",
    "./runtest.exe -w entry-dynamic.exe sscanf_long.dout",
    "./runtest.exe -w entry-dynamic.exe stat.dout",
    "./runtest.exe -w entry-dynamic.exe strftime.dout",
    "./runtest.exe -w entry-dynamic.exe string.dout",
    "./runtest.exe -w entry-dynamic.exe string_memcpy.dout",
    "./runtest.exe -w entry-dynamic.exe string_memmem.dout",
    "./runtest.exe -w entry-dynamic.exe string_memset.dout",
    "./runtest.exe -w entry-dynamic.exe string_strchr.dout",
    "./runtest.exe -w entry-dynamic.exe string_strcspn.dout",
    "./runtest.exe -w entry-dynamic.exe string_strstr.dout",
    "./runtest.exe -w entry-dynamic.exe strptime.dout",
    "./runtest.exe -w entry-dynamic.exe strtod.dout",
    "./runtest.exe -w entry-dynamic.exe strtod_simple.dout",
    "./runtest.exe -w entry-dynamic.exe strtof.dout",
    "./runtest.exe -w entry-dynamic.exe strtol.dout",
    "./runtest.exe -w entry-dynamic.exe strtold.dout",
    "./runtest.exe -w entry-dynamic.exe swprintf.dout",
    "./runtest.exe -w entry-dynamic.exe tgmath.dout",
    "./runtest.exe -w entry-dynamic.exe time.dout",
    "./runtest.exe -w entry-dynamic.exe tls_init.dout",
    "./runtest.exe -w entry-dynamic.exe tls_local_exec.dout",
    "./runtest.exe -w entry-dynamic.exe udiv.dout",
    "./runtest.exe -w entry-dynamic.exe ungetc.dout",
    "./runtest.exe -w entry-dynamic.exe utime.dout",
    "./runtest.exe -w entry-dynamic.exe wcsstr.dout",
    "./runtest.exe -w entry-dynamic.exe wcstol.dout",
    "./runtest.exe -w entry-dynamic.exe daemon_failure.dout",
    "./runtest.exe -w entry-dynamic.exe dn_expand_empty.dout",
    "./runtest.exe -w entry-dynamic.exe dn_expand_ptr_0.dout",
    "./runtest.exe -w entry-dynamic.exe fflush_exit.dout",
    "./runtest.exe -w entry-dynamic.exe fgets_eof.dout",
    // "./runtest.exe -w entry-dynamic.exe fgetwc_buffering.dout",
    "./runtest.exe -w entry-dynamic.exe fpclassify_invalid_ld80.dout",
    "./runtest.exe -w entry-dynamic.exe ftello_unflushed_append.dout",
    "./runtest.exe -w entry-dynamic.exe getpwnam_r_crash.dout",
    "./runtest.exe -w entry-dynamic.exe getpwnam_r_errno.dout",
    "./runtest.exe -w entry-dynamic.exe iconv_roundtrips.dout",
    "./runtest.exe -w entry-dynamic.exe inet_ntop_v4mapped.dout",
    "./runtest.exe -w entry-dynamic.exe inet_pton_empty_last_field.dout",
    "./runtest.exe -w entry-dynamic.exe iswspace_null.dout",
    "./runtest.exe -w entry-dynamic.exe lrand48_signextend.dout",
    "./runtest.exe -w entry-dynamic.exe lseek_large.dout",
    "./runtest.exe -w entry-dynamic.exe malloc_0.dout",
    "./runtest.exe -w entry-dynamic.exe mbsrtowcs_overflow.dout",
    "./runtest.exe -w entry-dynamic.exe memmem_oob_read.dout",
    "./runtest.exe -w entry-dynamic.exe memmem_oob.dout",
    "./runtest.exe -w entry-dynamic.exe mkdtemp_failure.dout",
    "./runtest.exe -w entry-dynamic.exe mkstemp_failure.dout",
    "./runtest.exe -w entry-dynamic.exe printf_1e9_oob.dout",
    "./runtest.exe -w entry-dynamic.exe printf_fmt_g_round.dout",
    "./runtest.exe -w entry-dynamic.exe printf_fmt_g_zeros.dout",
    "./runtest.exe -w entry-dynamic.exe printf_fmt_n.dout",
    "./runtest.exe -w entry-dynamic.exe pthread_robust_detach.dout",
    "./runtest.exe -w entry-dynamic.exe pthread_cond_smasher.dout",
    "./runtest.exe -w entry-dynamic.exe pthread_condattr_setclock.dout",
    "./runtest.exe -w entry-dynamic.exe pthread_exit_cancel.dout",
    "./runtest.exe -w entry-dynamic.exe pthread_once_deadlock.dout",
    "./runtest.exe -w entry-dynamic.exe pthread_rwlock_ebusy.dout",
    "./runtest.exe -w entry-dynamic.exe putenv_doublefree.dout",
    "./runtest.exe -w entry-dynamic.exe regex_backref_0.dout",
    "./runtest.exe -w entry-dynamic.exe regex_bracket_icase.dout",
    "./runtest.exe -w entry-dynamic.exe regex_ere_backref.dout",
    "./runtest.exe -w entry-dynamic.exe regex_escaped_high_byte.dout",
    "./runtest.exe -w entry-dynamic.exe regex_negated_range.dout",
    "./runtest.exe -w entry-dynamic.exe regexec_nosub.dout",
    "./runtest.exe -w entry-dynamic.exe rewind_clear_error.dout",
    "./runtest.exe -w entry-dynamic.exe rlimit_open_files.dout",
    "./runtest.exe -w entry-dynamic.exe scanf_bytes_consumed.dout",
    "./runtest.exe -w entry-dynamic.exe scanf_match_literal_eof.dout",
    "./runtest.exe -w entry-dynamic.exe scanf_nullbyte_char.dout",
    "./runtest.exe -w entry-dynamic.exe setvbuf_unget.dout",
    "./runtest.exe -w entry-dynamic.exe sigprocmask_internal.dout",
    "./runtest.exe -w entry-dynamic.exe sscanf_eof.dout",
    "./runtest.exe -w entry-dynamic.exe statvfs.dout",
    "./runtest.exe -w entry-dynamic.exe strverscmp.dout",
    "./runtest.exe -w entry-dynamic.exe syscall_sign_extend.dout",
    "./runtest.exe -w entry-dynamic.exe tls_get_new_dtv.dout",
    "./runtest.exe -w entry-dynamic.exe uselocale_0.dout",
    "./runtest.exe -w entry-dynamic.exe wcsncpy_read_overflow.dout",
    "./runtest.exe -w entry-dynamic.exe wcsstr_false_negative.dout",
];

#[allow(dead_code)]
pub const LUA_TESTCASES: &[&str] = &[
    // "lua", // 需标准输入，不好进行自动测试
    "lua date.lua",
    "lua file_io.lua",
    "lua max_min.lua",
    "lua random.lua",
    "lua remove.lua",
    "lua round_num.lua",
    "lua sin30.lua",
    "lua strings.lua",
    "lua sort.lua",
];

#[allow(dead_code)]
pub const OSTRAIN_TESTCASES: &[&str] = &[
    // "fileopen",
    // "fileread",
    // "filewrite",
    // "task_yield",
    "task_single_yield",
    // "getpid",
    // "malloc",
    // "thread_sigsegv",
    // "process_sigsegv",
];

#[allow(dead_code)]
pub const SDCARD_TESTCASES: &[&str] = &[
<<<<<<< HEAD
    "busybox sh",
    //"./prctl",
    //"./test-vfork-exit-x86_64",
    //"./test-vfork-exec-x86_64",
=======
    // "./readlink_parent"
    "busybox sh"
>>>>>>> dc1c1fb7
    //"busybox sh ./test_all.sh",
    // "./riscv64-linux-musl-native/bin/riscv64-linux-musl-gcc ./hello.c -static",
    // "./a.out",
    // "./time-test",
    // "./interrupts-test-1",
    // "./interrupts-test-2",
    // "./copy-file-range-test-1",
    // "./copy-file-range-test-2",
    // "./copy-file-range-test-3","./runtest.exe -w entry-static.exe daemon_failure",
    // "./copy-file-range-test-4",
    // "busybox echo hello",
    // "busybox sh ./unixbench_testcode.sh",
    // "busybox echo hello",
    // "busybox sh ./iperf_testcode.sh",
    // "busybox echo hello",
    // "busybox sh busybox_testcode.sh",
    // "busybox echo hello",
    // "busybox sh ./iozone_testcode.sh",
    // "busybox echo latency measurements",
    // "lmbench_all lat_syscall -P 1 null",
    // "lmbench_all lat_syscall -P 1 read",
    // "lmbench_all lat_syscall -P 1 write",
    // "busybox mkdir -p /var/tmp",
    // "busybox touch /var/tmp/lmbench",
    // "lmbench_all lat_syscall -P 1 stat /var/tmp/lmbench",
    // "lmbench_all lat_syscall -P 1 fstat /var/tmp/lmbench",
    // "lmbench_all lat_syscall -P 1 open /var/tmp/lmbench",
    // "lmbench_all lat_select -n 100 -P 1 file",
    // "lmbench_all lat_sig -P 1 install",
    // "lmbench_all lat_sig -P 1 catch",
    // "lmbench_all lat_sig -P 1 prot lat_sig",
    // "lmbench_all lat_pipe -P 1",
    // "lmbench_all lat_proc -P 1 fork",
    // "lmbench_all lat_proc -P 1 exec",
    // "busybox cp hello /tmp",
    // "lmbench_all lat_proc -P 1 shell",
    // "lmbench_all lmdd label=\"File /var/tmp/XXX write bandwidth:\" of=/var/tmp/XXX move=1m fsync=1 print=3",
    // "lmbench_all lat_pagefault -P 1 /var/tmp/XXX",
    // "lmbench_all lat_mmap -P 1 512k /var/tmp/XXX",
    // "busybox echo file system latency",
    // "lmbench_all lat_fs /var/tmp",
    // "busybox echo Bandwidth measurements",
    // "lmbench_all bw_pipe -P 1",
    // "lmbench_all bw_file_rd -P 1 512k io_only /var/tmp/XXX",
    // "lmbench_all bw_file_rd -P 1 512k open2close /var/tmp/XXX",
    // "lmbench_all bw_mmap_rd -P 1 512k mmap_only /var/tmp/XXX",
    // "lmbench_all bw_mmap_rd -P 1 512k open2close /var/tmp/XXX",
    // "busybox echo context switch overhead",
    // "lmbench_all lat_ctx -P 1 -s 32 2 4 8 16 24 32 64 96",
    // "busybox sh libctest_testcode.sh",
    // "busybox sh lua_testcode.sh",
    // "libc-bench",
    // "busybox sh ./netperf_testcode.sh",
    // "busybox sh ./cyclictest_testcode.sh",
];

pub const NETPERF_TESTCASES: &[&str] = &[
    "netperf -H 127.0.0.1 -p 12865 -t UDP_STREAM -l 1 -- -s 16k -S 16k -m 1k -M 1k",
    "netperf -H 127.0.0.1 -p 12865 -t TCP_STREAM -l 1 -- -s 16k -S 16k -m 1k -M 1k",
    "netperf -H 127.0.0.1 -p 12865 -t UDP_RR -l 1 -- -s 16k -S 16k -m 1k -M 1k -r 64,64 -R 1",
    "netperf -H 127.0.0.1 -p 12865 -t TCP_RR -l 1 -- -s 16k -S 16k -m 1k -M 1k -r 64,64 -R 1",
    "netperf -H 127.0.0.1 -p 12865 -t TCP_CRR -l 1 -- -s 16k -S 16k -m 1k -M 1k -r 64,64 -R 1",
];

pub const IPERF_TESTCASES: &[&str] = &[
    "iperf3 -c 127.0.0.1 -p 5001 -t 2 -i 0", // basic tcp
    "iperf3 -c 127.0.0.1 -p 5001 -t 2 -i 0 -u -b 100G", // basic udp
    "iperf3 -c 127.0.0.1 -p 5001 -t 2 -i 0 -P 5", // parallel tcp
    "iperf3 -c 127.0.0.1 -p 5001 -t 2 -i 0 -u -P 5 -b 1000G", // parallel udp
    "iperf3 -c 127.0.0.1 -p 5001 -t 2 -i 0 -R", // reverse tcp
    "iperf3 -c 127.0.0.1 -p 5001 -t 2 -i 0 -u -R -b 1000G", // reverse udp
];
/// 运行测试时的状态机，记录测试结果与内容
struct TestResult {
    sum: usize,
    accepted: usize,
    now_testcase: Option<Vec<String>>,
    // 同时记录名称与进程号
    failed_testcases: Vec<Vec<String>>,
}

impl TestResult {
    pub fn new(case_num: usize) -> Self {
        Self {
            sum: case_num,
            accepted: 0,
            now_testcase: None,
            failed_testcases: Vec::new(),
        }
    }
    pub fn load(&mut self, testcase: &Vec<String>) {
        info!(
            " --------------- load testcase: {:?} --------------- ",
            testcase
        );
        self.now_testcase = Some(testcase.clone());
    }
    /// 调用这个函数的应当是测例最开始的进程，而不是它fork出来的一系列进程
    /// 认为exit_code为负数时代表不正常
    pub fn finish_one_test(&mut self, exit_code: i32) {
        match exit_code {
            0 => {
                info!(" --------------- test passed --------------- ");
                self.accepted += 1;
                self.now_testcase.take();
            }
            _ => {
                info!(
                    " --------------- TEST FAILED, exit code = {} --------------- ",
                    exit_code
                );
                self.failed_testcases
                    .push(self.now_testcase.take().unwrap());
            }
        }
    }

    /// 完成了所有测例之后，打印测试结果
    pub fn show_result(&self) {
        info!(
            " --------------- all test ended, passed {} / {} --------------- ",
            self.accepted, self.sum
        );
        info!(" --------------- failed tests: --------------- ");
        for test in &self.failed_testcases {
            info!("{:?}", test);
        }
        info!(" --------------- end --------------- ");
    }
}

static TESTRESULT: LazyInit<SpinNoIrq<TestResult>> = LazyInit::new();

/// 某一个测试用例完成之后调用，记录测试结果
pub fn finish_one_test(exit_code: i32) {
    TESTRESULT.lock().finish_one_test(exit_code);
}

#[allow(dead_code)]
pub fn show_result() {
    TESTRESULT.lock().show_result();
}
#[allow(unused)]
/// 分割命令行参数
fn get_args(command_line: &[u8]) -> Vec<String> {
    let mut args = Vec::new();
    // 需要判断是否存在引号，如busybox_cmd.txt的第一条echo指令便有引号
    // 若有引号时，不能把引号加进去，同时要注意引号内的空格不算是分割的标志
    let mut in_quote = false;
    let mut arg_start = 0; // 一个新的参数的开始位置
    for pos in 0..command_line.len() {
        if command_line[pos] == '\"' as u8 {
            in_quote = !in_quote;
        }
        if command_line[pos] == ' ' as u8 && !in_quote {
            // 代表要进行分割
            // 首先要防止是否有空串
            if arg_start != pos {
                args.push(
                    core::str::from_utf8(&command_line[arg_start..pos])
                        .unwrap()
                        .to_string(),
                );
            }
            arg_start = pos + 1;
        }
    }
    // 最后一个参数
    if arg_start != command_line.len() {
        args.push(
            core::str::from_utf8(&command_line[arg_start..])
                .unwrap()
                .to_string(),
        );
    }
    args
}
/// 在执行系统调用前初始化文件系统
///
/// 包括建立软连接，提前准备好一系列的文件与文件夹
pub fn fs_init(_case: &'static str) {
    // 需要对libc-dynamic进行特殊处理，因为它需要先加载libc.so
    // 建立一个硬链接

    #[cfg(target_arch = "riscv64")]
    let libc_so = &"ld-musl-riscv64-sf.so.1";
    #[cfg(target_arch = "riscv64")]
    let libc_so2 = &"ld-musl-riscv64.so.1"; // 另一种名字的 libc.so，非 libc-test 测例库用

    #[cfg(target_arch = "x86_64")]
    let libc_so = &"ld-musl-x86_64-sf.so.1";
    #[cfg(target_arch = "x86_64")]
    let libc_so2 = &"ld-musl-x86_64.so.1"; // 另一种名字的 libc.so，非 libc-test 测例库用

    create_link(
        &(FilePath::new(("/lib/".to_string() + libc_so).as_str()).unwrap()),
        &(FilePath::new("libc.so").unwrap()),
    );
    create_link(
        &(FilePath::new(("/lib/".to_string() + libc_so2).as_str()).unwrap()),
        &(FilePath::new("libc.so").unwrap()),
    );

    let tls_so = &"tls_get_new-dtv_dso.so";
    create_link(
        &(FilePath::new(("/lib/".to_string() + tls_so).as_str()).unwrap()),
        &(FilePath::new("tls_get_new-dtv_dso.so").unwrap()),
    );

    // if case == "busybox" {
    create_link(
        &(FilePath::new("/sbin/busybox").unwrap()),
        &(FilePath::new("busybox").unwrap()),
    );
    create_link(
        &(FilePath::new("/sbin/ls").unwrap()),
        &(FilePath::new("busybox").unwrap()),
    );
    create_link(
        &(FilePath::new("/ls").unwrap()),
        &(FilePath::new("/busybox").unwrap()),
    );
    create_link(
        &(FilePath::new("/sh").unwrap()),
        &(FilePath::new("/busybox").unwrap()),
    );
    create_link(
        &(FilePath::new("/bin/lmbench_all").unwrap()),
        &(FilePath::new("/lmbench_all").unwrap()),
    );
    create_link(
        &(FilePath::new("/bin/iozone").unwrap()),
        &(FilePath::new("/iozone").unwrap()),
    );
    let _ = new_file("/lat_sig", &(FileFlags::CREATE | FileFlags::RDWR));
    // }

    // gcc相关的链接，可以在testcases/gcc/riscv64-linux-musl-native/lib目录下使用ls -al指令查看
    let src_dir = "riscv64-linux-musl-native/lib";
    create_link(
        &FilePath::new(format!("{}/ld-musl-riscv64.so.1", src_dir).as_str()).unwrap(),
        &FilePath::new("/lib/libc.so").unwrap(),
    );
    create_link(
        &FilePath::new(format!("{}/libatomic.so", src_dir).as_str()).unwrap(),
        &FilePath::new(format!("{}/libatomic.so.1.2.0", src_dir).as_str()).unwrap(),
    );
    create_link(
        &FilePath::new(format!("{}/libatomic.so.1", src_dir).as_str()).unwrap(),
        &FilePath::new(format!("{}/libatomic.so.1.2.0", src_dir).as_str()).unwrap(),
    );
    create_link(
        &FilePath::new(format!("{}/libgfortran.so", src_dir).as_str()).unwrap(),
        &FilePath::new(format!("{}/libgfortran.so.5.0.0", src_dir).as_str()).unwrap(),
    );
    create_link(
        &FilePath::new(format!("{}/libgfortran.so.5", src_dir).as_str()).unwrap(),
        &FilePath::new(format!("{}/libgfortran.so.5.0.0", src_dir).as_str()).unwrap(),
    );
    create_link(
        &FilePath::new(format!("{}/libgomp.so", src_dir).as_str()).unwrap(),
        &FilePath::new(format!("{}/libgomp.so.1.0.0", src_dir).as_str()).unwrap(),
    );
    create_link(
        &FilePath::new(format!("{}/libgomp.so.1", src_dir).as_str()).unwrap(),
        &FilePath::new(format!("{}/libgomp.so.1.0.0", src_dir).as_str()).unwrap(),
    );
    create_link(
        &FilePath::new(format!("{}/libssp.so", src_dir).as_str()).unwrap(),
        &FilePath::new(format!("{}/libssp.so.0.0.0", src_dir).as_str()).unwrap(),
    );
    create_link(
        &FilePath::new(format!("{}/libssp.so.0", src_dir).as_str()).unwrap(),
        &FilePath::new(format!("{}/libssp.so.0.0.0", src_dir).as_str()).unwrap(),
    );
    create_link(
        &FilePath::new(format!("{}/libstdc++.so", src_dir).as_str()).unwrap(),
        &FilePath::new(format!("{}/libstdc++.so.6.0.29", src_dir).as_str()).unwrap(),
    );
    create_link(
        &FilePath::new(format!("{}/libstdc++.so.6", src_dir).as_str()).unwrap(),
        &FilePath::new(format!("{}/libstdc++.so.6.0.29", src_dir).as_str()).unwrap(),
    );
}

pub fn run_testcases(case: &'static str) {
    fs_init(case);
    let (mut test_iter, case_len) = match case {
        "junior" => (Box::new(JUNIOR_TESTCASES.iter()), JUNIOR_TESTCASES.len()),
        "libc-static" => (
            Box::new(LIBC_STATIC_TESTCASES.iter()),
            LIBC_STATIC_TESTCASES.len(),
        ),
        "libc-dynamic" => (
            Box::new(LIBC_DYNAMIC_TESTCASES.iter()),
            LIBC_DYNAMIC_TESTCASES.len(),
        ),
        "lua" => (Box::new(LUA_TESTCASES.iter()), LUA_TESTCASES.len()),
        "netperf" => (Box::new(NETPERF_TESTCASES.iter()), NETPERF_TESTCASES.len()),

        "ipref" => (Box::new(IPERF_TESTCASES.iter()), IPERF_TESTCASES.len()),

        "sdcard" => (Box::new(SDCARD_TESTCASES.iter()), SDCARD_TESTCASES.len()),

        "ostrain" => (Box::new(OSTRAIN_TESTCASES.iter()), OSTRAIN_TESTCASES.len()),
        _ => {
            panic!("unknown test case: {}", case);
        }
    };
    TESTRESULT.init_by(SpinNoIrq::new(TestResult::new(case_len)));
    loop {
        let mut ans = None;
        if let Some(command_line) = test_iter.next() {
            let args = get_args(command_line.as_bytes());
            let testcase = args.clone();
            // let real_testcase = if testcase[0] == "./busybox".to_string()
            //     || testcase[0] == "busybox".to_string()
            //     || testcase[0] == "entry-static.exe".to_string()
            //     || testcase[0] == "entry-dynamic.exe".to_string()
            //     || testcase[0] == "lmbench_all".to_string()
            // {
            //     testcase[1].clone()
            // } else {
            //     testcase[0].clone()
            // };

            let main_task = axprocess::Process::init(args).unwrap();
            let now_process_id = main_task.get_process_id() as isize;
            TESTRESULT.lock().load(&(testcase));
            let mut exit_code = 0;
            ans = loop {
                if unsafe { wait_pid(now_process_id, &mut exit_code as *mut i32) }.is_ok() {
                    break Some(exit_code);
                }

                yield_now_task();
            };
        }
        TaskId::clear();
        unsafe {
            write_page_table_root(KERNEL_PAGE_TABLE.root_paddr());
            flush_tlb(None);
        };
        EXITED_TASKS.lock().clear();
        if let Some(exit_code) = ans {
            let kernel_process = Arc::clone(PID2PC.lock().get(&KERNEL_PROCESS_ID).unwrap());
            kernel_process
                .children
                .lock()
                .retain(|x| x.pid() == KERNEL_PROCESS_ID);
            // 去除指针引用，此时process_id对应的进程已经被释放
            // 释放所有非内核进程
            finish_one_test(exit_code);
        } else {
            // 已经测试完所有的测例
            TESTRESULT.lock().show_result();
            break;
        }
        // chdir会改变当前目录，需要重新设置
        init_current_dir();
    }
}<|MERGE_RESOLUTION|>--- conflicted
+++ resolved
@@ -311,15 +311,11 @@
 
 #[allow(dead_code)]
 pub const SDCARD_TESTCASES: &[&str] = &[
-<<<<<<< HEAD
     "busybox sh",
+    // "./readlink_parent"
     //"./prctl",
     //"./test-vfork-exit-x86_64",
     //"./test-vfork-exec-x86_64",
-=======
-    // "./readlink_parent"
-    "busybox sh"
->>>>>>> dc1c1fb7
     //"busybox sh ./test_all.sh",
     // "./riscv64-linux-musl-native/bin/riscv64-linux-musl-gcc ./hello.c -static",
     // "./a.out",
